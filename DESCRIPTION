Package: socialmixr
Version: 0.1.3
Date: 2018-08-09
Title: Social Mixing Matrices for Infectious Disease Modelling
Authors@R: person("Sebastian", "Funk", email = "sebastian.funk@lshtm.ac.uk", role = c("aut", "cre"))
Depends: R (>= 3.4.0)
Imports: data.table, curl, httr, jsonlite, oai, wpp2015, countrycode,
        stringr, XML
Description: Provides methods for sampling contact matrices from diary data for use in infectious disease modelling, as discussed in Mossong et al. (2008) <doi:10.1371/journal.pmed.0050074>.
License: GPL-3
Encoding: UTF-8
LazyData: true
<<<<<<< HEAD
RoxygenNote: 6.1.1
=======
RoxygenNote: 6.1.0
>>>>>>> e31a7fa0
Suggests: testthat, knitr, rmarkdown, ggplot2, reshape2, formatR
VignetteBuilder: knitr
NeedsCompilation: no
Author: Sebastian Funk [aut, cre]
Maintainer: Sebastian Funk <sebastian.funk@lshtm.ac.uk><|MERGE_RESOLUTION|>--- conflicted
+++ resolved
@@ -10,11 +10,7 @@
 License: GPL-3
 Encoding: UTF-8
 LazyData: true
-<<<<<<< HEAD
-RoxygenNote: 6.1.1
-=======
 RoxygenNote: 6.1.0
->>>>>>> e31a7fa0
 Suggests: testthat, knitr, rmarkdown, ggplot2, reshape2, formatR
 VignetteBuilder: knitr
 NeedsCompilation: no
