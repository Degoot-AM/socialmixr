--- conflicted
+++ resolved
@@ -620,38 +620,6 @@
     sampled.participants[, sampled.weight := weight]
   }
 
-<<<<<<< HEAD
-    ## calculate weighted contact matrix
-    weighted.matrix <-
-      xtabs(
-        data = sampled.contacts,
-        formula = sampled.weight ~ age.group + contact.age.group,
-        addNA = TRUE
-      )
-
-    dims <- dim(weighted.matrix)
-    dim.names <- dimnames(weighted.matrix)
-    
-    weighted.matrix <- array(
-      weighted.matrix,
-      dim = dims,
-      dimnames = dim.names
-    )
-
-    if (!counts) { ## normalise to give mean number of contacts
-      ## calculate normalisation vector
-      norm.vector <- c(xtabs(
-        data = sampled.participants,
-        formula = sampled.weight ~ age.group, addNA = TRUE
-      ))
-
-      ## normalise contact matrix
-      weighted.matrix <- weighted.matrix / norm.vector
-
-      ## set non-existent data to NA
-      weighted.matrix[is.nan(weighted.matrix)] <- NA_real_
-    }
-=======
   ## calculate weighted contact matrix
   weighted.matrix <-
     xtabs(
@@ -663,24 +631,26 @@
   dims <- dim(weighted.matrix)
   dim.names <- dimnames(weighted.matrix)
 
+  weighted.matrix <- array(
+    weighted.matrix,
+    dim = dims,
+    dimnames = dim.names
+  )
+
   if (!counts) { ## normalise to give mean number of contacts
     ## calculate normalisation vector
-    norm.vector <-
-      xtabs(
-        data = sampled.participants,
-        formula = sampled.weight ~ age.group, addNA = TRUE
-      )
->>>>>>> 4c6308eb
+    norm.vector <- c(xtabs(
+      data = sampled.participants,
+      formula = sampled.weight ~ age.group, addNA = TRUE
+    ))
 
     ## normalise contact matrix
-    weighted.matrix <-
-      array(apply(weighted.matrix, 2, function(x) x / norm.vector),
-        dim = dims,
-        dimnames = dim.names
-      )
+    weighted.matrix <- weighted.matrix / norm.vector
+
     ## set non-existent data to NA
     weighted.matrix[is.nan(weighted.matrix)] <- NA_real_
   }
+
 
   ## construct a warning in case there are NAs
   na.headers <- anyNA(dimnames(weighted.matrix), recursive = TRUE)
@@ -704,15 +674,7 @@
       if (na.content) {
         warning.suggestion <- paste0(warning.suggestion, ", and ")
       } else {
-<<<<<<< HEAD
-        ## set c_{ij} N_i and c_{ji} N_j (which should both be equal) to
-        ## 0.5 * their sum; then c_{ij} is that sum / N_i
-        normalised.weighted.matrix <- survey.pop$population * weighted.matrix
-        weighted.matrix <- 0.5 / survey.pop$population *
-          (normalised.weighted.matrix + t(normalised.weighted.matrix)) 
-=======
         warning.suggestion <- paste0(warning.suggestion, ".")
->>>>>>> 4c6308eb
       }
     }
     if (na.content) {
@@ -735,8 +697,8 @@
     } else {
       ## set c_{ij} N_i and c_{ji} N_j (which should both be equal) to
       ## 0.5 * their sum; then c_{ij} is that sum / N_i
-      normalised.weighted.matrix <- diag(survey.pop$population) %*% weighted.matrix
-      normalised.weighted.matrix <- 0.5 * diag(1 / survey.pop$population) %*%
+      normalised.weighted.matrix <- survey.pop$population * weighted.matrix
+      normalised.weighted.matrix <- 0.5 / survey.pop$population *
         (normalised.weighted.matrix + t(normalised.weighted.matrix))
       # show warning if normalisation factors exceed the symmetric.norm.threshold
       normalisation_fctr <- c(normalised.weighted.matrix / weighted.matrix, weighted.matrix / normalised.weighted.matrix)
